#!/usr/bin/env python2

from setuptools import setup, find_packages
import os
import codecs

here = os.path.abspath(os.path.dirname(__file__))


def read(filename):
    """
    Get the long description from a file.
    """
    fname = os.path.join(here, filename)
    with codecs.open(fname, encoding='utf-8') as f:
        return f.read()


test_deps = ['nose2', 'flake8', 'tox']
install_deps = [
    'click',
    'twisted',
    'six',
]


setup(
    name='sllurp',
<<<<<<< HEAD
    version='0.3.3',
=======
    version='0.3.4',
>>>>>>> 6ec21152
    description='RFID reader control library',
    long_description=read('README.rst'),
    author='Ben Ransford',
    author_email='ben@ransford.org',
    url='https://github.com/ransford/sllurp',
    license='GPLv3',
    classifiers=[
        'Development Status :: 4 - Beta',
        'Environment :: Console',
        'Intended Audience :: Developers',
        'License :: OSI Approved :: GNU General Public License v3 (GPLv3)',
        'Operating System :: OS Independent',
        'Programming Language :: Python :: 2',
        'Programming Language :: Python :: 2.7',
        'Programming Language :: Python :: 3',
        'Programming Language :: Python :: 3.6',
    ],
    keywords='llrp rfid reader',
    packages=find_packages(),
    install_requires=install_deps,
    tests_require=test_deps,
    extras_require={'test': test_deps},
    test_suite='nose2.collector.collector',
    entry_points={
        'console_scripts': [
            'sllurp=sllurp.cli:cli',
        ],
    },
)<|MERGE_RESOLUTION|>--- conflicted
+++ resolved
@@ -26,11 +26,7 @@
 
 setup(
     name='sllurp',
-<<<<<<< HEAD
-    version='0.3.3',
-=======
     version='0.3.4',
->>>>>>> 6ec21152
     description='RFID reader control library',
     long_description=read('README.rst'),
     author='Ben Ransford',
