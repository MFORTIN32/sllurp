--- conflicted
+++ resolved
@@ -2732,11 +2732,7 @@
     def __init__(self, llrpcli, msgid, priority=0, state='Disabled',
             antennas=(1,), tx_power=91, duration_sec=None,
             report_every_n_tags=None, tag_content_selector={},
-<<<<<<< HEAD
-            session=2):
-=======
-            tag_population=4):
->>>>>>> f999140a
+            session=2, tag_population=4):
         # Sanity checks
         if msgid <= 0:
             raise LLRPError('invalid ROSpec message ID {} (need >0)'.format(\
@@ -2817,13 +2813,8 @@
                             'Tari': tari,
                         },
                         'C1G2SingulationControl': {
-<<<<<<< HEAD
                             'Session': session,
-                            'TagPopulation': 4,
-=======
-                            'Session': 2,
                             'TagPopulation': tag_population,
->>>>>>> f999140a
                             'TagTransitTime': 0
                         }
                     }
