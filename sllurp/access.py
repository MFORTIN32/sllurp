--- conflicted
+++ resolved
@@ -54,13 +54,10 @@
             help='modulation (default M8)')
     parser.add_argument('-T', '--tari', default=0, type=int,
             help='Tari value (default 0=auto)')
-<<<<<<< HEAD
     parser.add_argument('-s', '--session', default=2, type=int,
             help='Gen2 session (default 2)')
-=======
     parser.add_argument('-P', '--tag-population', default=4, type=int,
             dest='population', help="Tag Population value (default 4)")
->>>>>>> f999140a
 
     # read or write
     op = parser.add_mutually_exclusive_group(required=True)
@@ -102,11 +99,8 @@
             disconnect_when_done=True,
             modulation=args.modulation,
             tari=args.tari,
-<<<<<<< HEAD
             session=args.session,
-=======
             tag_population=args.population,
->>>>>>> f999140a
             start_inventory=True,
             tx_power=args.tx_power,
             report_every_n_tags=args.every_n,
