--- conflicted
+++ resolved
@@ -138,37 +138,21 @@
               help='Word addresss of the first word to read/write')
 @click.option('-ap', '--access-password', type=int, default=0,
               help='Access password for secure state if R/W locked')
-<<<<<<< HEAD
-def access(host, port, time, report_every_n_tags, tx_power, tari,
-           session, tag_population, read_words, write_words, count,
-           memory_bank, word_ptr, access_password):
-    Args = namedtuple('Args', ['host', 'port', 'time', 'every_n',
-                               'tx_power', 'tari', 'session',
-                               'population', 'read_words', 'write_words',
-                               'count', 'mb', 'word_ptr', 'access_password'])
-    args = Args(host=host, port=port, time=time, every_n=report_every_n_tags,
-                tx_power=tx_power, tari=tari,
-                session=session, population=tag_population,
-                read_words=read_words, write_words=write_words, count=count,
-                mb=memory_bank, word_ptr=word_ptr,
-                access_password=access_password)
-=======
 def access(host, port, time, report_every_n_tags, antennas, tx_power,
-           modulation, tari, session, mode_identifier, tag_population,
+           tari, session, mode_identifier, tag_population,
            read_words, write_words, count, memory_bank, word_ptr,
            access_password):
     Args = namedtuple('Args', ['host', 'port', 'time', 'every_n', 'antennas',
-                               'tx_power', 'modulation', 'tari', 'session',
+                               'tx_power', 'tari', 'session',
                                'mode_identifier', 'population', 'read_words',
                                'write_words', 'count', 'mb', 'word_ptr',
                                'access_password'])
     args = Args(host=host, port=port, time=time, every_n=report_every_n_tags,
-                antennas=antennas, tx_power=tx_power, modulation=modulation,
-                tari=tari, session=session, mode_identifier=mode_identifier,
+                antennas=antennas, tx_power=tx_power, tari=tari,
+                session=session, mode_identifier=mode_identifier,
                 population=tag_population, read_words=read_words,
                 write_words=write_words, count=count, mb=memory_bank,
                 word_ptr=word_ptr, access_password=access_password)
->>>>>>> fdbf3cd3
     logger.debug('access args: %s', args)
     _access.main(args)
 
